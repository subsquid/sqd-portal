--- conflicted
+++ resolved
@@ -28,22 +28,14 @@
           username: ${{ secrets.DOCKER_LOGIN }}
           password: ${{ secrets.DOCKER_TOKEN }}
 
-<<<<<<< HEAD
-      - name: Build & publish query gateway
-=======
       - name: Build & publish portal
->>>>>>> b8dc4564
         uses: docker/build-push-action@v5
         env:
           VERSION: ${{ steps.read_toml.outputs.value }}
         with:
           context: .
-<<<<<<< HEAD
-          # Build only for Linux AMD64 now, uncomment and re-build before public release
-=======
           # Build only for Linux AMD64 now
           # TODO: uncomment and re-build before public release
->>>>>>> b8dc4564
           platforms: linux/amd64
 #          platforms: linux/amd64,linux/arm/v7,linux/arm64/v8,linux/386
           push: true
