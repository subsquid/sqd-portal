[package]
name = "sqd-portal"
<<<<<<< HEAD
version = "0.4.0"
=======
version = "0.3.1"
>>>>>>> 1d3fff1c
edition = "2021"

[dependencies]
anyhow = "1"
async-stream = "0.3.5"
axum = { version = "0.7", features = ["http2"] }
base64 = "0.22"
clap = { version = "4", features = ["derive", "env"] }
dotenv = "0.15"
flate2 = "1.0.33"
futures = "0.3"
itertools = "0.12"
lazy_static = "1.4.0"
parking_lot = "0.12"
prometheus-client = "0.22"
reqwest = { version = "0.12.7", features = ["stream", "gzip", "json"] }
scopeguard = "1.2"
semver = "1"
serde = { version = "1", features = ["derive"] }
serde_json = "1.0"
serde_with = "3.9"
serde_yaml = "0.9"
static_assertions = "1.1.0"
thiserror = "1.0"
tokio = { version = "1", features = ["macros", "rt-multi-thread", "signal"] }
tokio-stream = "0.1"
tokio-util = "0.7.11"
tracing = { version = "0.1", features = ["async-await"] }
tracing-futures = { version = "0.2.5", features = ["tokio", "futures-03"] }
tracing-subscriber = { version = "0.3.18", features = ["env-filter", "json"] }
tower-http = { version = "0.6.1", features = ["cors"] }
uuid = { version = "1", features = ["v4", "fast-rng"] }

sqd-contract-client = { git = "https://github.com/subsquid/sqd-network.git", version = "1.0.7" }
sqd-messages = { git = "https://github.com/subsquid/sqd-network.git", version = "1.1.4", features = ["semver"] }
sqd-network-transport = { git = "https://github.com/subsquid/sqd-network.git", version = "1.0.25", features = ["gateway", "metrics"] }<|MERGE_RESOLUTION|>--- conflicted
+++ resolved
@@ -1,10 +1,6 @@
 [package]
 name = "sqd-portal"
-<<<<<<< HEAD
-version = "0.4.0"
-=======
-version = "0.3.1"
->>>>>>> 1d3fff1c
+version = "0.4.1"
 edition = "2021"
 
 [dependencies]
