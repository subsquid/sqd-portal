--- conflicted
+++ resolved
@@ -1,6 +1,6 @@
 [package]
 name = "sqd-portal"
-version = "0.4.7"
+version = "0.5.0"
 edition = "2021"
 
 [dependencies]
@@ -36,12 +36,6 @@
 tower-http = { version = "0.6.1", features = ["cors"] }
 uuid = { version = "1", features = ["v4", "fast-rng"] }
 
-<<<<<<< HEAD
-sqd-contract-client = { git = "https://github.com/subsquid/sqd-network.git", version = "1.2.0" }
-sqd-messages = { git = "https://github.com/subsquid/sqd-network.git", version = "1.1.4", features = ["semver"] }
-sqd-network-transport = { git = "https://github.com/subsquid/sqd-network.git", version = "1.0.25", features = ["gateway", "metrics"] }
-=======
 sqd-contract-client = { git = "https://github.com/subsquid/sqd-network.git", rev = "f45d685", version = "1.2.0" }
 sqd-messages = { git = "https://github.com/subsquid/sqd-network.git", rev = "f45d685", version = "2.0.0", features = ["semver", "bitstring", "assignment_reader"] }
-sqd-network-transport = { git = "https://github.com/subsquid/sqd-network.git", rev = "f45d685", version = "2.0.0", features = ["gateway", "metrics"] }
->>>>>>> 35dba587
+sqd-network-transport = { git = "https://github.com/subsquid/sqd-network.git", rev = "f45d685", version = "2.0.0", features = ["gateway", "metrics"] }