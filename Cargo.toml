--- conflicted
+++ resolved
@@ -1,10 +1,6 @@
 [package]
 name = "sqd-portal"
-<<<<<<< HEAD
-version = "0.2.9"
-=======
-version = "0.3.0"
->>>>>>> b8dc4564
+version = "0.4.0"
 edition = "2021"
 
 [dependencies]
