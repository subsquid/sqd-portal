use std::borrow::Cow;
use std::sync::Arc;

use crate::datasets::Datasets;
use crate::network::datasets_load;
use clap::Parser;
use cli::Cli;
use controller::task_manager::TaskManager;
use http_server::run_server;
use network::NetworkClient;
use prometheus_client::registry::Registry;
use tokio_util::sync::CancellationToken;

mod api_types;
mod cli;
mod controller;
mod datasets;
mod http_server;
mod metrics;
mod network;
mod types;
mod utils;

fn setup_tracing(json: bool) -> anyhow::Result<()> {
    let env_filter = tracing_subscriber::EnvFilter::builder().parse_lossy(
        std::env::var(tracing_subscriber::EnvFilter::DEFAULT_ENV)
            .unwrap_or(format!("info,{}=debug", std::env!("CARGO_CRATE_NAME"))),
    );

    if json {
        tracing_subscriber::fmt()
            .with_env_filter(env_filter)
            .with_target(false)
            .json()
            .with_span_list(false)
            .flatten_event(true)
            .init();
    } else {
        tracing_subscriber::fmt()
            .with_env_filter(env_filter)
            .with_target(false)
            .compact()
            .init();
    };
    Ok(())
}

#[tokio::main]
async fn main() -> anyhow::Result<()> {
    dotenv::dotenv().ok();
    let args = Cli::parse();
    setup_tracing(args.json_log)?;

    let datasets = Arc::new(Datasets::new(datasets_load(&args.config).await));

    let config = Arc::new(args.config);
<<<<<<< HEAD
    let network_client = Arc::new(
        NetworkClient::new(
            args.transport,
            args.logs_collector_id,
            config.clone(),
            datasets.clone(),
        )
        .await?,
    );
=======
    let network_client = Arc::new(NetworkClient::new(args.transport, config.clone()).await?);
>>>>>>> 35dba587

    let mut metrics_registry = Registry::with_labels(
        vec![(
            Cow::Borrowed("portal_id"),
            Cow::Owned(network_client.get_peer_id().to_string()),
        )]
        .into_iter(),
    );
    metrics::register_metrics(metrics_registry.sub_registry_with_prefix("portal"));
    sqd_network_transport::metrics::register_metrics(
        metrics_registry.sub_registry_with_prefix("transport"),
    );

    tracing::info!("Network client initialized");
    let task_manager = Arc::new(TaskManager::new(
        network_client.clone(),
        config.max_parallel_streams,
    ));

    let cancellation_token = CancellationToken::new();
    let (res, ()) = tokio::join!(
        tokio::spawn(run_server(
            task_manager,
            network_client.clone(),
            metrics_registry,
<<<<<<< HEAD
            &args.http_listen,
            config,
            datasets,
        ),
=======
            args.http_listen,
            config
        )),
>>>>>>> 35dba587
        network_client.run(cancellation_token),
    );
    res??;

    Ok(())
}<|MERGE_RESOLUTION|>--- conflicted
+++ resolved
@@ -54,19 +54,14 @@
     let datasets = Arc::new(Datasets::new(datasets_load(&args.config).await));
 
     let config = Arc::new(args.config);
-<<<<<<< HEAD
     let network_client = Arc::new(
         NetworkClient::new(
             args.transport,
-            args.logs_collector_id,
             config.clone(),
             datasets.clone(),
         )
-        .await?,
+        .await?
     );
-=======
-    let network_client = Arc::new(NetworkClient::new(args.transport, config.clone()).await?);
->>>>>>> 35dba587
 
     let mut metrics_registry = Registry::with_labels(
         vec![(
@@ -92,16 +87,10 @@
             task_manager,
             network_client.clone(),
             metrics_registry,
-<<<<<<< HEAD
-            &args.http_listen,
+            args.http_listen,
             config,
             datasets,
-        ),
-=======
-            args.http_listen,
-            config
         )),
->>>>>>> 35dba587
         network_client.run(cancellation_token),
     );
     res??;
