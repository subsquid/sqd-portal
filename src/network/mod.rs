--- conflicted
+++ resolved
@@ -4,12 +4,8 @@
 mod state;
 mod storage;
 
-pub use client::NetworkClient;
-<<<<<<< HEAD
+pub use client::{NetworkClient, QueryResult};
 pub use datasets::datasets_load;
-=======
-pub use client::QueryResult;
 pub use priorities::NoWorker;
->>>>>>> 35dba587
 pub use state::NetworkState;
 pub use storage::StorageClient;