<<<<<<< HEAD
use chrono::{DateTime, Duration as ChronoDuration, Utc};
use futures::{Stream, StreamExt};
use num_rational::Ratio;
use parking_lot::Mutex;
use serde::Serialize;
use sqd_contract_client::{Client as ContractClient, ClientError, PeerId, Worker};
use sqd_messages::{query_result, Ping, Query, QueryResult};
=======
use std::collections::{BTreeMap, VecDeque};
use std::iter::zip;
use std::{collections::HashMap, sync::Arc, time::Duration};

use futures::{Stream, StreamExt};
use itertools::Itertools;
use parking_lot::Mutex;
use sqd_contract_client::{Client as ContractClient, Network, PeerId};
use sqd_messages::assignments::Assignment;
use sqd_messages::{query_error, query_result, Heartbeat, Query, QueryOk, RangeSet};
>>>>>>> 35dba587
use sqd_network_transport::{
    get_agent_info, AgentInfo, GatewayConfig, GatewayEvent, GatewayTransportHandle,
    P2PTransportBuilder, QueryFailure, QueueFull, TransportArgs,
};
<<<<<<< HEAD
use std::time::SystemTime;
use std::{collections::HashMap, sync::Arc, time::Duration};
=======
use tokio::time::MissedTickBehavior;
>>>>>>> 35dba587
use tokio::{sync::oneshot, time::Instant};
use tokio_stream::wrappers::IntervalStream;
use tokio_util::sync::CancellationToken;

use super::priorities::NoWorker;
use super::{NetworkState, StorageClient};
<<<<<<< HEAD
use crate::datasets::Datasets;
use crate::network::state::{DatasetState, Status};
=======
use crate::network::state::DatasetState;
use crate::types::{ChunkId, DataChunk};
>>>>>>> 35dba587
use crate::{
    cli::Config,
    metrics,
    types::{generate_query_id, DatasetId, QueryError, QueryId},
    utils::UseOnce,
};

lazy_static::lazy_static! {
    static ref SUPPORTED_VERSIONS: semver::VersionReq = "~2.0.0".parse().expect("Invalid version requirement");
}
const MAX_CONCURRENT_QUERIES: usize = 1000;
const MAX_ASSIGNMENT_BUFFER_SIZE: usize = 5;
const MAX_WAITING_PINGS: usize = 2000;

pub type QueryResult = Result<QueryOk, QueryError>;

#[derive(Debug, Clone, Serialize)]
pub struct CurrentEpoch {
    pub number: u32,
    pub started_at: String,
    pub ended_at: String,
    pub duration_seconds: u64,
}

#[derive(Debug, Clone, Serialize)]
pub struct Workers {
    pub active_count: u64,
    pub rate_limit_per_worker: Option<String>,
}

#[derive(Debug, Clone, Serialize)]
pub struct NetworkClientStatus {
    pub peer_id: PeerId,
    pub status: Status,
    pub operator: Option<String>,
    pub current_epoch: Option<CurrentEpoch>,
    pub sqd_locked: Option<String>,
    pub cu_per_epoch: Option<String>,
    pub workers: Option<Workers>,
}

/// Tracks the network state and handles p2p communication
pub struct NetworkClient {
    incoming_events: UseOnce<Box<dyn Stream<Item = GatewayEvent> + Send + Unpin + 'static>>,
    transport_handle: GatewayTransportHandle,
    network_state: Mutex<NetworkState>,
    contract_client: Box<dyn ContractClient>,
    tasks: Mutex<HashMap<QueryId, QueryTask>>,
    dataset_storage: StorageClient,
    chain_update_interval: Duration,
    assignment_update_interval: Duration,
    local_peer_id: PeerId,
    network_state_url: String,
    assignments: Mutex<BTreeMap<String, HashMap<PeerId, Vec<ChunkId>>>>,
    heartbeat_buffer: Mutex<VecDeque<(PeerId, Heartbeat)>>,
}

struct QueryTask {
    result_tx: oneshot::Sender<QueryResult>,
    worker_id: PeerId,
}

impl NetworkClient {
<<<<<<< HEAD
    pub async fn new(
        args: TransportArgs,
        logs_collector: PeerId,
        config: Arc<Config>,
        datasets: Arc<Datasets>,
    ) -> anyhow::Result<NetworkClient> {
        let dataset_storage = StorageClient::new(args.rpc.network)?;
=======
    pub async fn new(args: TransportArgs, config: Arc<Config>) -> anyhow::Result<NetworkClient> {
        let network = args.rpc.network;
        let dataset_storage = StorageClient::new()?;
>>>>>>> 35dba587
        let agent_into = get_agent_info!();
        let transport_builder = P2PTransportBuilder::from_cli(args, agent_into).await?;
        let contract_client = transport_builder.contract_client();
        let local_peer_id = transport_builder.local_peer_id();

        let mut gateway_config = GatewayConfig::new();
        gateway_config.query_config.request_timeout = config.transport_timeout;
        let (incoming_events, transport_handle) =
            transport_builder.build_gateway(gateway_config)?;

        let network_state_filename = match network {
            Network::Tethys => "network-state-tethys.json",
            Network::Mainnet => "network-state-mainnet.json",
        };
        let network_state_url =
            format!("https://metadata.sqd-datasets.io/{network_state_filename}");

        Ok(NetworkClient {
            chain_update_interval: config.chain_update_interval,
            assignment_update_interval: config.assignments_update_interval,
            transport_handle,
            incoming_events: UseOnce::new(Box::new(incoming_events)),
            network_state: Mutex::new(NetworkState::new(config, datasets)),
            contract_client,
            tasks: Mutex::new(HashMap::new()),
            dataset_storage,
            local_peer_id,
            network_state_url,
            assignments: Mutex::new(Default::default()),
            heartbeat_buffer: Mutex::new(Default::default()),
        })
    }

    pub async fn run(self: Arc<Self>, cancellation_token: CancellationToken) {
        let this = Arc::clone(&self);
        let token = cancellation_token.child_token();
        let events_fut = tokio::spawn(async move { this.run_event_stream(token).await });
        let this = Arc::clone(&self);
        let token = cancellation_token.child_token();
        let chain_updates_fut = tokio::spawn(async move { this.run_chain_updates(token).await });
        let this = Arc::clone(&self);
        let token = cancellation_token.child_token();
        let assignments_loop_fut =
            tokio::spawn(async move { this.run_assignments_loop(token).await });

        tokio::try_join!(events_fut, chain_updates_fut, assignments_loop_fut).unwrap();
    }

    async fn fetch_blockchain_state(
        &self,
    ) -> Result<
        (
            u32,
            Option<(String, Ratio<u128>)>,
            Duration,
            bool,
            Vec<Worker>,
            SystemTime,
            u64,
        ),
        ClientError,
    > {
        tokio::try_join!(
            self.contract_client.current_epoch(),
            self.contract_client.portal_sqd_locked(self.local_peer_id),
            self.contract_client.epoch_length(),
            self.contract_client
                .portal_uses_default_strategy(self.local_peer_id),
            self.contract_client.active_workers(),
            self.contract_client.current_epoch_start(),
            self.contract_client
                .portal_compute_units_per_epoch(self.local_peer_id),
        )
    }

    async fn run_chain_updates(&self, cancellation_token: CancellationToken) {
        let (
            epoch,
            sqd_locked,
            epoch_length,
            uses_default_strategy,
            active_workers,
            epoch_started,
            compute_units_per_epoch,
        ) = self
            .fetch_blockchain_state()
            .await
            .unwrap_or_else(|e| panic!("Couldn't get blockchain data: {e}"));

        let mut current_epoch: u32 = epoch;

        let operator = sqd_locked.clone().map(|s| s.0);
        tracing::info!(
            "Portal operator {}, current epoch: {}",
            operator.unwrap_or_else(|| "unknown".to_string()),
            current_epoch
        );

        self.network_state.lock().set_contracts_state(
            current_epoch,
            sqd_locked,
            epoch_length,
            uses_default_strategy,
            active_workers,
            epoch_started,
            compute_units_per_epoch,
        );

        let mut interval = tokio::time::interval_at(
            Instant::now() + self.chain_update_interval,
            self.chain_update_interval,
        );
        loop {
            tokio::select! {
                _ = interval.tick() => {}
                _ = cancellation_token.cancelled() => {
                    break;
                }
            }

            let (
                epoch,
                sqd_locked,
                epoch_length,
                uses_default_strategy,
                active_workers,
                epoch_started,
                compute_units_per_epoch,
            ) = match self.fetch_blockchain_state().await {
                Ok(data) => data,
                Err(e) => {
                    tracing::warn!("Couldn't get current epoch: {e}");
                    continue;
                }
            };

            self.network_state.lock().set_contracts_state(
                current_epoch,
                sqd_locked,
                epoch_length,
                uses_default_strategy,
                active_workers,
                epoch_started,
                compute_units_per_epoch,
            );

            if epoch != current_epoch {
                tracing::info!("Epoch {epoch} started");
                current_epoch = epoch;
                self.network_state.lock().reset_allocations();
            }
        }
    }

    async fn run_assignments_loop(&self, cancellation_token: CancellationToken) {
        let mut timer =
            tokio::time::interval_at(tokio::time::Instant::now(), self.assignment_update_interval);
        timer.set_missed_tick_behavior(MissedTickBehavior::Delay);
        IntervalStream::new(timer)
            .take_until(cancellation_token.cancelled_owned())
            .for_each(|_| async move {
                tracing::debug!("Checking for new assignment");
                let latest_assignment = self
                    .assignments
                    .lock()
                    .last_key_value()
                    .map(|(assignment_id, _)| assignment_id.clone());
                let assignment = match Assignment::try_download(
                    self.network_state_url.clone(),
                    latest_assignment,
                )
                .await
                {
                    Ok(Some(assignment)) => assignment,
                    Ok(None) => {
                        tracing::info!("Assignment has not been changed");
                        return;
                    }
                    Err(err) => {
                        tracing::error!("Unable to get assignment: {err:?}");
                        return;
                    }
                };

                let assignment_id = assignment.id.clone();
                tracing::debug!("Got assignment {:?}", assignment_id);

                let (worker_chunks, datasets) = parse_assignment(assignment).unwrap();
                tracing::debug!("Assignment parsed");

                {
                    let mut local_assignments = self.assignments.lock();
                    local_assignments.insert(assignment_id.clone(), worker_chunks);
                    if local_assignments.len() > MAX_ASSIGNMENT_BUFFER_SIZE {
                        local_assignments.pop_first();
                    }
                }

                self.dataset_storage.update_datasets(datasets);

                let heartbeats = {
                    let mut heartbeat_buffer = self.heartbeat_buffer.lock();
                    let (unknown, known) = heartbeat_buffer
                        .drain(..)
                        .partition(|(_, heartbeat)| heartbeat.assignment_id > assignment_id);
                    *heartbeat_buffer = unknown;
                    known
                };
                for (peer_id, heartbeat) in heartbeats {
                    tracing::trace!("Replaying heartbeat from {peer_id}");
                    self.handle_heartbeat(peer_id, heartbeat);
                }
                tracing::info!("New assignment saved");
            })
            .await;
        tracing::info!("Assignment processing task finished");
    }

    async fn run_event_stream(&self, cancellation_token: CancellationToken) {
        let stream = self
            .incoming_events
            .take()
            .unwrap()
            .take_until(cancellation_token.cancelled_owned());
        tokio::pin!(stream);
        while let Some(event) = stream.next().await {
            match event {
                GatewayEvent::Heartbeat { peer_id, heartbeat } => {
                    self.handle_heartbeat(peer_id, heartbeat);
                }
                GatewayEvent::QueryResult {
                    peer_id,
                    query_id,
                    result,
                } => {
                    self.handle_query_result(peer_id, query_id, result)
                        .unwrap_or_else(|e| {
                            tracing::error!("Error handling query result: {e:?}");
                        });
                }
                GatewayEvent::QueryDropped { query_id } => {
                    if let Some(_) = self.tasks.lock().remove(&query_id) {
                        metrics::QUERIES_RUNNING.dec();
                        // drop result_tx
                    } else {
                        tracing::error!("Not expecting response for query {query_id}");
                    }
                }
            }
        }
    }

    pub fn find_chunk(&self, dataset: &DatasetId, block: u64) -> Option<DataChunk> {
        self.dataset_storage.find_chunk(dataset, block)
    }

    pub fn next_chunk(&self, dataset: &DatasetId, chunk: &DataChunk) -> Option<DataChunk> {
        self.dataset_storage.next_chunk(dataset, chunk)
    }

    pub fn find_worker(&self, dataset: &DatasetId, block: u64) -> Result<PeerId, NoWorker> {
        self.network_state.lock().find_worker(dataset, block)
    }

    pub fn get_height(&self, dataset: &DatasetId) -> Option<u64> {
        self.network_state.lock().get_height(dataset)
    }

    pub fn query_worker(
        &self,
        worker: &PeerId,
        chunk_id: ChunkId,
        query: String,
    ) -> Result<oneshot::Receiver<QueryResult>, QueueFull> {
        let query_id = generate_query_id();
        tracing::trace!("Sending query {query_id} to {worker}");

        self.network_state.lock().lease_worker(*worker);

        let (result_tx, result_rx) = oneshot::channel();

        let task = QueryTask {
            result_tx,
            worker_id: *worker,
        };
        let mut tasks = self.tasks.lock();
        if tasks.len() >= MAX_CONCURRENT_QUERIES {
            return Err(QueueFull);
        }
        tasks.insert(query_id.clone(), task);
        drop(tasks);

        self.transport_handle
            .send_query(
                *worker,
                Query {
                    dataset: chunk_id.dataset.to_url().unwrap(), // TODO: store unencoded ids
                    query_id: query_id.clone(),
                    query,
                    block_range: None,
                    chunk_id: chunk_id.chunk.to_string(),
                    timestamp_ms: timestamp_now_ms(),
                    signature: Default::default(),
                },
            )
            .map_err(|e| {
                self.tasks.lock().remove(&query_id);
                e
            })?;

        metrics::QUERIES_RUNNING.inc();
        metrics::QUERIES_SENT
            .get_or_create(&vec![("worker".to_string(), worker.to_string())])
            .inc();
        Ok(result_rx)
    }

    fn handle_heartbeat(&self, peer_id: PeerId, heartbeat: Heartbeat) {
        if !heartbeat.version_matches(&SUPPORTED_VERSIONS) {
            metrics::IGNORED_PINGS.inc();
            return;
        }
        metrics::VALID_PINGS.inc();
        tracing::debug!(
            "Heartbeat from {peer_id}, assignment: {:?}",
            heartbeat.assignment_id
        );

        let local_assignments = self.assignments.lock();
        let Some(assignment) = local_assignments.get(&heartbeat.assignment_id) else {
            tracing::trace!("Assignment {:?} not found", heartbeat.assignment_id);
            let latest_assignment_id = local_assignments
                .last_key_value()
                .map(|(assignment_id, _)| assignment_id.clone())
                .unwrap_or_default();
            if heartbeat.assignment_id > latest_assignment_id {
                tracing::debug!("Putting heartbeat into waitlist for {peer_id}");
                let Some(mut heartbeat_buffer) = self.heartbeat_buffer.try_lock() else {
                    tracing::debug!("Dropping heartbeat because the buffer is locked");
                    return;
                };
                heartbeat_buffer.push_back((peer_id, heartbeat));
                if heartbeat_buffer.len() > MAX_WAITING_PINGS {
                    heartbeat_buffer.pop_front();
                }
            } else {
                tracing::debug!("Dropping heartbeat from {peer_id}");
            }
            return;
        };
        let Some(chunk_list) = assignment.get(&peer_id) else {
            tracing::error!(
                "PeerID {:?} not found in Assignment {:?}",
                peer_id,
                heartbeat.assignment_id
            );
            return;
        };
        let Some(missing_chunks) = heartbeat.missing_chunks.as_ref() else {
            tracing::error!(
                "PeerID {:?}: missing_chunks are missing in heartbeat",
                peer_id
            );
            return;
        };
        let unavailability_map = missing_chunks.to_bytes();
        if unavailability_map.len() != chunk_list.len() {
            tracing::error!(
                "Heartbeat of {:?} and assignment {:?} are inconsistent",
                peer_id,
                heartbeat.assignment_id
            );
            return;
        }
        let worker_state = zip(unavailability_map, chunk_list)
            .filter_map(|(is_missing, val)| {
                if is_missing == 0 {
                    Some(val.clone())
                } else {
                    None
                }
            })
            .group_by(|chunk_id| chunk_id.dataset.clone())
            .into_iter()
            .map(|(group, vals)| {
                (
                    (*group).clone(),
                    RangeSet {
                        ranges: vals
                            .map(|chunk_id| chunk_id.chunk.range_msg())
                            .sorted()
                            .collect(),
                    },
                )
            })
            .collect::<HashMap<_, _>>();
        self.network_state
            .lock()
            .update_dataset_states(peer_id, worker_state);
    }

    fn handle_query_result(
        &self,
        peer_id: PeerId,
        query_id: String,
        result: Result<sqd_messages::QueryResult, QueryFailure>,
    ) -> anyhow::Result<()> {
        use query_error::Err;

        tracing::trace!("Got result for query {query_id}");

        let mut tasks = self.tasks.lock();
        let (_query_id, task) = tasks
            .remove_entry(&query_id)
            .ok_or_else(|| anyhow::anyhow!("Not expecting response for query {query_id}"))?;
        metrics::QUERIES_RUNNING.set(tasks.len() as i64);
        drop(tasks);

        assert_eq!(peer_id, task.worker_id);

        let query_result = match result {
            Ok(sqd_messages::QueryResult {
                result: Some(result),
                retry_after_ms,
                ..
            }) => {
                if let Some(backoff) = retry_after_ms {
                    self.network_state
                        .lock()
                        .hint_backoff(peer_id, Duration::from_millis(backoff as u64));
                };
                match result {
                    query_result::Result::Ok(ok) => {
                        metrics::report_query_result(peer_id, "ok");
                        if task.result_tx.send(Ok(ok)).is_ok() {
                            self.network_state.lock().report_query_success(peer_id);
                        } else {
                            // The result is no longer needed. Either another query has got the result first,
                            // or the stream has been dropped. In either case, consider the query outrun.
                            self.network_state.lock().report_query_outrun(peer_id);
                        }
                        return Ok(());
                    }
                    query_result::Result::Err(sqd_messages::QueryError { err: Some(err) }) => {
                        match err {
                            Err::BadRequest(s) => {
                                metrics::report_query_result(peer_id, "bad_request");
                                if task.result_tx.send(Err(QueryError::BadRequest(s))).is_ok() {
                                    self.network_state.lock().report_query_success(peer_id);
                                } else {
                                    self.network_state.lock().report_query_outrun(peer_id);
                                }
                                return Ok(());
                            }
                            Err::NotFound(s) => {
                                metrics::report_query_result(peer_id, "not_found");
                                self.network_state.lock().report_query_error(peer_id);
                                Err(QueryError::Retriable(s))
                            }
                            Err::ServerError(s) => {
                                metrics::report_query_result(peer_id, "server_error");
                                self.network_state.lock().report_query_error(peer_id);
                                Err(QueryError::Retriable(s))
                            }
                            Err::ServerOverloaded(()) => {
                                metrics::report_query_result(peer_id, "server_overloaded");
                                self.network_state.lock().report_query_error(peer_id);
                                Err(QueryError::Retriable("Server overloaded".to_owned()))
                            }
                            Err::TooManyRequests(()) => {
                                metrics::report_query_result(peer_id, "too_many_requests");
                                self.network_state.lock().report_query_success(peer_id);
                                Err(QueryError::Retriable("Too many requests".to_owned()))
                            }
                        }
                    }
                    query_result::Result::Err(sqd_messages::QueryError { err: None }) => {
                        metrics::report_query_result(peer_id, "invalid");
                        self.network_state.lock().report_query_error(peer_id);
                        anyhow::bail!("Unknown error message")
                    }
                }
            }
            Ok(sqd_messages::QueryResult { result: None, .. }) => {
                metrics::report_query_result(peer_id, "invalid");
                self.network_state.lock().report_query_error(peer_id);
                anyhow::bail!("Unknown error message")
            }
            Err(QueryFailure::Timeout(t)) => {
                metrics::report_query_result(peer_id, "timeout");
                self.network_state.lock().report_query_failure(peer_id);
                Err(QueryError::Retriable(t.to_string()))
            }
            Err(QueryFailure::TransportError(e)) => {
                metrics::report_query_result(peer_id, "transport_error");
                self.network_state.lock().report_query_failure(peer_id);
                Err(QueryError::Retriable(format!("Transport error: {e}")))
            }
            Err(QueryFailure::ValidationError(e)) => {
                metrics::report_query_result(peer_id, "validation_error");
                self.network_state.lock().report_query_failure(peer_id);
                Err(QueryError::Retriable(format!("Validation error: {e}")))
            }
        };

        task.result_tx.send(query_result).ok();

        Ok(())
    }

    pub fn dataset_state(&self, dataset_id: DatasetId) -> Option<DatasetState> {
        self.network_state.lock().dataset_state(dataset_id).cloned()
    }

    pub fn get_peer_id(&self) -> PeerId {
        self.local_peer_id
    }
<<<<<<< HEAD

    pub fn get_status(&self) -> NetworkClientStatus {
        let state = self.network_state.lock().get_contracts_state();

        let epoch_secs = state.epoch_length.as_secs();
        let started_at: DateTime<Utc> = state.current_epoch_started.into();
        let ended_at = started_at + ChronoDuration::seconds(epoch_secs as i64);

        if state.status == Status::DataLoading {
            NetworkClientStatus {
                peer_id: self.local_peer_id,
                status: state.status,
                operator: None,
                sqd_locked: None,
                current_epoch: None,
                cu_per_epoch: None,
                workers: None,
            }
        } else {
            NetworkClientStatus {
                peer_id: self.local_peer_id,
                status: state.status,
                operator: Some(state.operator),
                sqd_locked: Some(state.sqd_locked.to_string()),
                cu_per_epoch: Some(state.compute_units_per_epoch.to_string()),
                current_epoch: Some(CurrentEpoch {
                    number: state.current_epoch,
                    started_at: started_at.to_rfc3339(),
                    ended_at: ended_at.to_rfc3339(),
                    duration_seconds: epoch_secs,
                }),
                workers: Some(Workers {
                    active_count: state.active_workers_length,
                    rate_limit_per_worker: if state.uses_default_strategy {
                        let rate_limit = if epoch_secs > 0 && state.active_workers_length > 0 {
                            let cu_per_worker = (state.compute_units_per_epoch
                                / state.active_workers_length)
                                as f64;

                            cu_per_worker / (epoch_secs as f64)
                        } else {
                            0.0
                        };
                        Some(rate_limit.to_string())
                    } else {
                        None
                    },
                }),
            }
        }
    }
=======
}

#[tracing::instrument(skip_all)]
fn parse_assignment(
    assignment: Assignment,
) -> anyhow::Result<(
    HashMap<PeerId, Vec<ChunkId>>,
    HashMap<DatasetId, Vec<DataChunk>>,
)> {
    let peers = assignment.get_all_peer_ids();
    let mut worker_chunks = HashMap::new();
    for peer_id in peers {
        let mut peer_chunks: Vec<ChunkId> = Default::default();
        let chunks = assignment.dataset_chunks_for_peer_id(&peer_id).unwrap();
        for dataset in chunks {
            let dataset_id = Arc::new(DatasetId::from_url(&dataset.id));
            for chunk in dataset.chunks {
                let chunk = chunk.id.parse().unwrap();
                peer_chunks.push(ChunkId::new(dataset_id.clone(), chunk));
            }
        }

        worker_chunks.insert(peer_id, peer_chunks);
    }
    let datasets = assignment
        .datasets
        .into_iter()
        .map(|dataset| {
            (
                DatasetId::from_url(dataset.id),
                dataset
                    .chunks
                    .into_iter()
                    .flat_map(|chunk| {
                        chunk.id.parse().map_err(|e| {
                            tracing::warn!("Couldn't parse chunk id '{}': {e}", chunk.id)
                        })
                    })
                    .collect(),
            )
        })
        .collect();

    Ok((worker_chunks, datasets))
}

#[inline(always)]
pub fn timestamp_now_ms() -> u64 {
    std::time::SystemTime::now()
        .duration_since(std::time::SystemTime::UNIX_EPOCH)
        .expect("we're after 1970")
        .as_millis()
        .try_into()
        .expect("not that far in the future")
>>>>>>> 35dba587
}<|MERGE_RESOLUTION|>--- conflicted
+++ resolved
@@ -1,46 +1,32 @@
-<<<<<<< HEAD
+use std::collections::{BTreeMap, VecDeque};
+use std::iter::zip;
+use std::time::SystemTime;
+use std::{collections::HashMap, sync::Arc, time::Duration};
+
 use chrono::{DateTime, Duration as ChronoDuration, Utc};
 use futures::{Stream, StreamExt};
+use itertools::Itertools;
 use num_rational::Ratio;
 use parking_lot::Mutex;
 use serde::Serialize;
-use sqd_contract_client::{Client as ContractClient, ClientError, PeerId, Worker};
-use sqd_messages::{query_result, Ping, Query, QueryResult};
-=======
-use std::collections::{BTreeMap, VecDeque};
-use std::iter::zip;
-use std::{collections::HashMap, sync::Arc, time::Duration};
-
-use futures::{Stream, StreamExt};
-use itertools::Itertools;
-use parking_lot::Mutex;
-use sqd_contract_client::{Client as ContractClient, Network, PeerId};
+use tokio::time::MissedTickBehavior;
+use tokio::{sync::oneshot, time::Instant};
+use tokio_stream::wrappers::IntervalStream;
+use tokio_util::sync::CancellationToken;
+
+use sqd_contract_client::{Client as ContractClient, ClientError, Network, PeerId, Worker};
 use sqd_messages::assignments::Assignment;
 use sqd_messages::{query_error, query_result, Heartbeat, Query, QueryOk, RangeSet};
->>>>>>> 35dba587
 use sqd_network_transport::{
     get_agent_info, AgentInfo, GatewayConfig, GatewayEvent, GatewayTransportHandle,
     P2PTransportBuilder, QueryFailure, QueueFull, TransportArgs,
 };
-<<<<<<< HEAD
-use std::time::SystemTime;
-use std::{collections::HashMap, sync::Arc, time::Duration};
-=======
-use tokio::time::MissedTickBehavior;
->>>>>>> 35dba587
-use tokio::{sync::oneshot, time::Instant};
-use tokio_stream::wrappers::IntervalStream;
-use tokio_util::sync::CancellationToken;
 
 use super::priorities::NoWorker;
 use super::{NetworkState, StorageClient};
-<<<<<<< HEAD
 use crate::datasets::Datasets;
 use crate::network::state::{DatasetState, Status};
-=======
-use crate::network::state::DatasetState;
 use crate::types::{ChunkId, DataChunk};
->>>>>>> 35dba587
 use crate::{
     cli::Config,
     metrics,
@@ -104,19 +90,13 @@
 }
 
 impl NetworkClient {
-<<<<<<< HEAD
     pub async fn new(
         args: TransportArgs,
-        logs_collector: PeerId,
         config: Arc<Config>,
         datasets: Arc<Datasets>,
     ) -> anyhow::Result<NetworkClient> {
-        let dataset_storage = StorageClient::new(args.rpc.network)?;
-=======
-    pub async fn new(args: TransportArgs, config: Arc<Config>) -> anyhow::Result<NetworkClient> {
         let network = args.rpc.network;
         let dataset_storage = StorageClient::new()?;
->>>>>>> 35dba587
         let agent_into = get_agent_info!();
         let transport_builder = P2PTransportBuilder::from_cli(args, agent_into).await?;
         let contract_client = transport_builder.contract_client();
@@ -634,7 +614,6 @@
     pub fn get_peer_id(&self) -> PeerId {
         self.local_peer_id
     }
-<<<<<<< HEAD
 
     pub fn get_status(&self) -> NetworkClientStatus {
         let state = self.network_state.lock().get_contracts_state();
@@ -686,7 +665,6 @@
             }
         }
     }
-=======
 }
 
 #[tracing::instrument(skip_all)]
@@ -741,5 +719,4 @@
         .as_millis()
         .try_into()
         .expect("not that far in the future")
->>>>>>> 35dba587
 }